--- conflicted
+++ resolved
@@ -60,17 +60,6 @@
       soap \
       zip \
     \
-<<<<<<< HEAD
-    && mkdir -p /usr/src/php/ext/mongodb \
-    && curl -fsSL https://pecl.php.net/get/mongodb-1.14.0 | tar xvz -C "/usr/src/php/ext/mongodb" --strip 1 \
-    && docker-php-ext-install -j$(nproc) mongodb \
-    \
-    && pecl install -o -f redis \
-    && rm -rf /tmp/pear \
-    && docker-php-ext-enable redis \
-    \
-=======
->>>>>>> 7c4a3b36
     && apt-get purge -y --auto-remove $PHPIZE_DEPS \
     && apt-get purge -y --auto-remove libfreetype6-dev \
       libicu-dev \

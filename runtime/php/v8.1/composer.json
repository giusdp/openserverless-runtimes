{
    "config": {
        "platform": {
            "php": "8.1"
        }
    },
    "require": {
        "guzzlehttp/guzzle": "7.4.5",
        "ramsey/uuid": "4.4.0",
<<<<<<< HEAD
        "openai-php/client": "v0.8.5"
=======
        "league/flysystem": "^3.0"
>>>>>>> 7c4a3b36
    }
}<|MERGE_RESOLUTION|>--- conflicted
+++ resolved
@@ -7,10 +7,6 @@
     "require": {
         "guzzlehttp/guzzle": "7.4.5",
         "ramsey/uuid": "4.4.0",
-<<<<<<< HEAD
-        "openai-php/client": "v0.8.5"
-=======
         "league/flysystem": "^3.0"
->>>>>>> 7c4a3b36
     }
 }
--- conflicted
+++ resolved
@@ -7,10 +7,7 @@
     "require": {
         "guzzlehttp/guzzle": "7.7.0",
         "ramsey/uuid": "4.7.4",
-<<<<<<< HEAD
-        "openai-php/client": "v0.8.5"
-=======
+        "openai-php/client": "v0.8.5",
         "league/flysystem": "^3.0"
->>>>>>> 7c4a3b36
     }
 }